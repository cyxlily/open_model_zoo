--- conflicted
+++ resolved
@@ -967,7 +967,6 @@
       depth_map_dir: nyudepthv2/val/converted/depth
       data_dir: nyudepthv2/val/official
 
-<<<<<<< HEAD
   - name: SCUT_EPT
     data_source: SCUT_EPT/test
     annotation_conversion:
@@ -976,7 +975,7 @@
       annotation_file: SCUT_EPT/test_img_id_gt.txt
     annotation: scut_ept_recognition.pickle
     dataset_meta: scut_ept_recognition.json
-=======
+
   - name: ADEChallengeData2016
     annotation_conversion:
       converter: ade20k
@@ -984,5 +983,4 @@
       annotations_dir: ADEChallengeData2016/annotations/validation
       object_categories_file: ADEChallengeData2016/objectInfo150.txt
     data_source: ADEChallengeData2016/images/validation
-    segmentation_masks_source: ADEChallengeData2016/annotations/validation
->>>>>>> 5cdd7f05
+    segmentation_masks_source: ADEChallengeData2016/annotations/validation