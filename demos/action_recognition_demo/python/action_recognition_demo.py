#!/usr/bin/env python3
"""
 Copyright (c) 2020 Intel Corporation

 Licensed under the Apache License, Version 2.0 (the "License");
 you may not use this file except in compliance with the License.
 You may obtain a copy of the License at

      http://www.apache.org/licenses/LICENSE-2.0

 Unless required by applicable law or agreed to in writing, software
 distributed under the License is distributed on an "AS IS" BASIS,
 WITHOUT WARRANTIES OR CONDITIONS OF ANY KIND, either express or implied.
 See the License for the specific language governing permissions and
 limitations under the License.
"""

import sys
import logging as log
from argparse import ArgumentParser, SUPPRESS
from os import path

from openvino.runtime import Core, get_version

from action_recognition_demo.models import IEModel, DummyDecoder
from action_recognition_demo.result_renderer import ResultRenderer
from action_recognition_demo.steps import run_pipeline

sys.path.append(path.join(path.dirname(path.dirname(path.dirname(path.abspath(__file__)))), 'common/python'))
import monitors
from images_capture import open_images_capture

log.basicConfig(format='[ %(levelname)s ] %(message)s', level=log.DEBUG, stream=sys.stdout)


def build_argparser():
    parser = ArgumentParser(add_help=False)
    args = parser.add_argument_group('Options')
    args.add_argument('-h', '--help', action='help', default=SUPPRESS, help='Show this help message and exit.')
    args.add_argument('-i', '--input', required=True,
                      help='Required. An input to process. The input must be a single image, '
                           'a folder of images, video file or camera id.')
    args.add_argument('--loop', default=False, action='store_true',
                      help='Optional. Enable reading the input in a loop.')
    args.add_argument('-o', '--output', required=False,
                      help='Optional. Name of the output file(s) to save.')
    args.add_argument('-limit', '--output_limit', required=False, default=1000, type=int,
                      help='Optional. Number of frames to store in output. '
                           'If 0 is set, all frames are stored.')
    args.add_argument('-at', '--architecture_type', help='Required. Specify architecture type.',
                      type=str, required=True, choices=('en-de', 'en-mean', 'i3d-rgb'))
    args.add_argument('-m_en', '--m_encoder', help='Required. Path to encoder model.', required=True, type=str)
    decoder_args = args.add_mutually_exclusive_group()
    decoder_args.add_argument('-m_de', '--m_decoder',
                              help="Optional. Path to decoder model. Only for -at en-de.",
                              default=None, type=str)
    decoder_args.add_argument('--seq', dest='decoder_seq_size',
                              help='Optional. Length of sequence that decoder takes as input.',
                              default=16, type=int)
    args.add_argument('-d', '--device',
                      help='Optional. Specify a target device to infer on. CPU, GPU, HDDL or MYRIAD is '
                           'acceptable. The demo will look for a suitable plugin for the device specified. '
                           'Default value is CPU.',
                      default='CPU', type=str)
    args.add_argument('-lb', '--labels', help='Optional. Path to file with label names.', type=str)
    args.add_argument('--no_show', action='store_true', help="Optional. Don't show output.")
    args.add_argument('-s', '--smooth', dest='label_smoothing', help='Optional. Number of frames used for output label smoothing.',
                      default=30, type=int)
    args.add_argument('-u', '--utilization-monitors', default='', type=str,
                      help='Optional. List of monitors to show initially.')
    args.add_argument('-r', '--raw_output_message', help='Optional. Output inference results raw values showing.',
                      default=False, action='store_true')

    return parser


def main():
    args = build_argparser().parse_args()

    if args.labels:
        with open(args.labels) as f:
            labels = [line.strip() for line in f]
    else:
        labels = None

    log.info('OpenVINO Inference Engine')
    log.info('\tbuild: {}'.format(get_version()))
    core = Core()

    if 'MYRIAD' in args.device:
<<<<<<< HEAD
        myriad_config = {'VPU_HW_STAGES_OPTIMIZATION': 'YES'}
        core.set_property('MYRIAD', myriad_config)
=======
        myriad_config = {'MYRIAD_ENABLE_HW_ACCELERATION': 'YES'}
        core.set_config(myriad_config, 'MYRIAD')
>>>>>>> 0fd7ab04

    decoder_target_device = 'CPU'
    if args.device != 'CPU':
        encoder_target_device = args.device
    else:
        encoder_target_device = decoder_target_device

    models = [IEModel(args.m_encoder, core, encoder_target_device, model_type='Action Recognition Encoder',
                      num_requests=(3 if args.device == 'MYRIAD' else 1))]

    if args.architecture_type == 'en-de':
        if args.m_decoder is None:
            raise RuntimeError('No decoder for encoder-decoder model type (-m_de) provided')
        models.append(IEModel(args.m_decoder, core, decoder_target_device, model_type='Action Recognition Decoder', num_requests=2))
        seq_size = models[1].input_shape[1]
    elif args.architecture_type == 'en-mean':
        models.append(DummyDecoder(num_requests=2))
        seq_size = args.decoder_seq_size
    elif args.architecture_type == 'i3d-rgb':
        seq_size = models[0].input_shape[1]

    presenter = monitors.Presenter(args.utilization_monitors, 70)
    result_presenter = ResultRenderer(no_show=args.no_show, presenter=presenter, output=args.output, limit=args.output_limit, labels=labels,
                                      label_smoothing_window=args.label_smoothing)
    cap = open_images_capture(args.input, args.loop)
    run_pipeline(cap, args.architecture_type, models, result_presenter.render_frame, args.raw_output_message,
                 seq_size=seq_size, fps=cap.fps())

    for rep in presenter.reportMeans():
        log.info(rep)


if __name__ == '__main__':
    sys.exit(main() or 0)<|MERGE_RESOLUTION|>--- conflicted
+++ resolved
@@ -88,13 +88,8 @@
     core = Core()
 
     if 'MYRIAD' in args.device:
-<<<<<<< HEAD
-        myriad_config = {'VPU_HW_STAGES_OPTIMIZATION': 'YES'}
+        myriad_config = {'MYRIAD_ENABLE_HW_ACCELERATION': 'YES'}
         core.set_property('MYRIAD', myriad_config)
-=======
-        myriad_config = {'MYRIAD_ENABLE_HW_ACCELERATION': 'YES'}
-        core.set_config(myriad_config, 'MYRIAD')
->>>>>>> 0fd7ab04
 
     decoder_target_device = 'CPU'
     if args.device != 'CPU':
