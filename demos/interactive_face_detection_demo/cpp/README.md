--- conflicted
+++ resolved
@@ -94,11 +94,7 @@
 
 Running the application with an empty list of options yields the usage message given above and an error message.
 
-<<<<<<< HEAD
-To run the demo, you can use public or Intel pre-trained models. You can download models and if necessary convert them into Inference Engine format using the [Model Downloader and other automation tools](../../../tools/downloader/README.md) as shown in the examples below. The models which are supported by the demo are listed in the [models.lst](./models.lst) file.
-=======
-To run the demo, you can use public or Intel pre-trained models. You can download models and, if necessary, convert them into Inference Engine format using the OpenVINO™ [Model Downloader and other automation tools](../../../tools/downloader/README.md) as shown in the examples below. The models which are supported by the demo are listed in the [models.lst](./models.lst) file.
->>>>>>> 5c8b26b7
+To run the demo, you can use public or Intel pre-trained models. You can download models and, if necessary, convert them into Inference Engine format using the [Model Downloader and other automation tools](../../../tools/downloader/README.md) as shown in the examples below. The models which are supported by the demo are listed in the [models.lst](./models.lst) file.
 
 An example of using the Model Downloader:
 ```
