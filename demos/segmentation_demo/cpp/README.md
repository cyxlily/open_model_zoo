--- conflicted
+++ resolved
@@ -99,8 +99,8 @@
 
 ## Demo Output
 
-<<<<<<< HEAD
-The demo uses OpenCV to display the resulting images with blended segmentation mask. The demo reports:
+The demo uses OpenCV to display the resulting images with blended segmentation mask. By setting `-only_mask` option (or pressing the `TAB` key during demo running) the resulting image would contain only masks. 
+The demo reports:
 
 * **FPS**: average rate of video frame processing (frames per second).
 * **Latency**: average time required to process one frame (from reading the frame to displaying the results).
@@ -112,11 +112,7 @@
   * **Rendering** — generating output image.
 
 You can use these metrics to measure application-level performance.
-=======
-The demo uses OpenCV to display the resulting images with blended segmentation mask by default. By setting `-only_mask` option (or pressing the `TAB` key during demo running) the resulting image would contain only masks.
-
-> **NOTE**: the output file contains the same image as displayed one.
->>>>>>> 3c01d091
+ **NOTE**: the output file contains the same image as displayed one.
 
 ## See Also
 
