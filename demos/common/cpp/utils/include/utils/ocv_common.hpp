// Copyright (C) 2018-2021 Intel Corporation
// SPDX-License-Identifier: Apache-2.0
//

/**
 * @brief a header file with common samples functionality using OpenCV
 * @file ocv_common.hpp
 */

#pragma once

#include <inference_engine.hpp>
#include <opencv2/opencv.hpp>

#include "utils/common.hpp"
#include "utils/shared_blob_allocator.h"

<<<<<<< HEAD
namespace {
/**
* @brief Get cv::Mat value in the correct format.
*/
=======
#include "openvino/openvino.hpp"


 /**
 * @brief Get cv::Mat value in the correct format.
 */
>>>>>>> 2165ee02
template <typename T>
const T getMatValue(const cv::Mat& mat, size_t h, size_t w, size_t c) {
    switch (mat.type()) {
        case CV_8UC1:  return (T)mat.at<uchar>(h, w);
        case CV_8UC3:  return (T)mat.at<cv::Vec3b>(h, w)[c];
        case CV_32FC1: return (T)mat.at<float>(h, w);
        case CV_32FC3: return (T)mat.at<cv::Vec3f>(h, w)[c];
    }
    throw std::runtime_error("cv::Mat type is not recognized");
};

/**
* @brief Sets image data stored in cv::Mat object to a given Blob object.
* @param mat - given cv::Mat object with an image data.
* @param blob - Blob object which to be filled by an image data.
* @param batchIndex - batch index of an image inside of the blob.
*/
inline void matToBlob(const cv::Mat& mat, const InferenceEngine::Blob::Ptr& blob, int batchIndex = 0) {
    InferenceEngine::SizeVector blobSize = blob->getTensorDesc().getDims();
    const size_t width = blobSize[3];
    const size_t height = blobSize[2];
    const size_t channels = blobSize[1];
    if (static_cast<size_t>(mat.channels()) != channels) {
        throw std::runtime_error("The number of channels for net input and image must match");
    }
    if (channels != 1 && channels != 3) {
        throw std::runtime_error("Unsupported number of channels");
    }
    int batchOffset = batchIndex * width * height * channels;

    cv::Mat resizedMat;
    if (static_cast<int>(width) != mat.size().width || static_cast<int>(height) != mat.size().height) {
        cv::resize(mat, resizedMat, cv::Size(width, height));
    } else {
        resizedMat = mat;
    }

    InferenceEngine::LockedMemory<void> blobMapped = InferenceEngine::as<InferenceEngine::MemoryBlob>(blob)->wmap();
    if (blob->getTensorDesc().getPrecision() == InferenceEngine::Precision::FP32) {
        float_t* blobData = blobMapped.as<float_t*>();
        for (size_t c = 0; c < channels; c++)
            for (size_t h = 0; h < height; h++)
                for (size_t w = 0; w < width; w++)
                    blobData[batchOffset + c * width * height + h * width + w] =
                        getMatValue<float_t>(resizedMat, h, w, c);
    } else {
        uint8_t* blobData = blobMapped.as<uint8_t*>();
        if (resizedMat.depth() == CV_32F) {
            throw std::runtime_error("Conversion of cv::Mat from float_t to uint8_t is forbidden");
        }
        for (size_t c = 0; c < channels; c++)
            for (size_t h = 0; h < height; h++)
                for (size_t w = 0; w < width; w++)
                    blobData[batchOffset + c * width * height + h * width + w] =
                        getMatValue<uint8_t>(resizedMat, h, w, c);
    }
}

/**
* @brief Resize and copy image data from cv::Mat object to a given Tensor object.
* @param mat - given cv::Mat object with an image data.
* @param tensor - Tensor object which to be filled by an image data.
* @param batchIndex - batch index of an image inside of the blob.
*/
static UNUSED void matToTensor(const cv::Mat& mat, const ov::runtime::Tensor& tensor, int batchIndex = 0) {
    ov::Shape tensorShape = tensor.get_shape();
    ov::Layout layout("NCHW");
    const size_t width = tensorShape[ov::layout::width_idx(layout)];
    const size_t height = tensorShape[ov::layout::height_idx(layout)];
    const size_t channels = tensorShape[ov::layout::channels_idx(layout)];
    if (static_cast<size_t>(mat.channels()) != channels) {
        throw std::runtime_error("The number of channels for net input and image must match");
    }
    if (channels != 1 && channels != 3) {
        throw std::runtime_error("Unsupported number of channels");
    }
    int batchOffset = batchIndex * width * height * channels;

    cv::Mat resizedMat;
    if (static_cast<int>(width) != mat.size().width || static_cast<int>(height) != mat.size().height) {
        cv::resize(mat, resizedMat, cv::Size(width, height));
    } else {
        resizedMat = mat;
    }

    if (tensor.get_element_type() == ov::element::f32) {
        float_t* tensorData = tensor.data<float_t>();
        for (size_t c = 0; c < channels; c++)
            for (size_t h = 0; h < height; h++)
                for (size_t w = 0; w < width; w++)
                    tensorData[batchOffset + c * width * height + h * width + w] =
                        getMatValue<float_t>(resizedMat, h, w, c);
    }
    else {
        uint8_t* tensorData = tensor.data<uint8_t>();
        if (resizedMat.depth() == CV_32F) {
            throw std::runtime_error("Conversion of cv::Mat from float_t to uint8_t is forbidden");
        }
        for (size_t c = 0; c < channels; c++)
            for (size_t h = 0; h < height; h++)
                for (size_t w = 0; w < width; w++)
                    tensorData[batchOffset + c * width * height + h * width + w] =
                        getMatValue<uint8_t>(resizedMat, h, w, c);
    }
}

/**
 * @brief Wraps data stored inside of a passed cv::Mat object by new Blob pointer.
 * @note: No memory allocation is happened. The blob just points to already existing
 *        cv::Mat data.
 * @param mat - given cv::Mat object with an image data.
 * @return resulting Blob pointer.
 */
<<<<<<< HEAD
inline InferenceEngine::Blob::Ptr wrapMat2Blob(const cv::Mat &mat) {
=======
static UNUSED InferenceEngine::Blob::Ptr wrapMat2Blob(const cv::Mat& mat) {
>>>>>>> 2165ee02
    auto matType = mat.type() & CV_MAT_DEPTH_MASK;
    if (matType != CV_8U && matType != CV_32F) {
        throw std::runtime_error("Unsupported mat type for wrapping");
    }
    bool isMatFloat = matType == CV_32F;

    size_t channels = mat.channels();
    size_t height = mat.rows;
    size_t width = mat.cols;

    size_t strideH = mat.step.buf[0];
    size_t strideW = mat.step.buf[1];

    bool isDense = !isMatFloat ? (strideW == channels && strideH == channels * width) :
        (strideW == channels * sizeof(float) && strideH == channels * width * sizeof(float));
    if (!isDense) {
        throw std::runtime_error("Doesn't support conversion from not dense cv::Mat");
    }
    InferenceEngine::Precision precision = isMatFloat ?
        InferenceEngine::Precision::FP32 : InferenceEngine::Precision::U8;
    InferenceEngine::TensorDesc tDesc(precision,
        { 1, channels, height, width },
        InferenceEngine::Layout::NHWC);

    InferenceEngine::Blob::Ptr blob;
    if (isMatFloat) {
        blob = InferenceEngine::make_shared_blob<float>(tDesc, std::make_shared<SharedBlobAllocator>(mat));
    } else {
        blob = InferenceEngine::make_shared_blob<uint8_t>(tDesc, std::make_shared<SharedBlobAllocator>(mat));
    }

    blob->allocate();
    return blob;
}

<<<<<<< HEAD
inline ov::runtime::Tensor wrapMat2Tensor(const cv::Mat& mat) {
    const size_t channels = mat.channels();
    const size_t height = mat.rows;
    const size_t width = mat.cols;
=======
static UNUSED ov::runtime::Tensor wrapMat2Tensor(const cv::Mat& mat) {
    const size_t channels = mat.channels();
    const size_t height = mat.size().height;
    const size_t width = mat.size().width;
>>>>>>> 2165ee02

    const size_t strideH = mat.step.buf[0];
    const size_t strideW = mat.step.buf[1];

<<<<<<< HEAD
    if (strideW == channels && strideH == channels * width) {
        throw std::runtime_error("Doesn't support conversion from not dense cv::Mat");
    }

    return {ov::element::u8, {1, height, width, channels}, mat.data};
=======
    const bool is_dense = strideW == channels && strideH == channels * width;
    OPENVINO_ASSERT(is_dense, "Doesn't support conversion from not dense cv::Mat");

    return ov::runtime::Tensor(ov::element::u8, ov::Shape{ 1, height, width, channels }, mat.data);
>>>>>>> 2165ee02
}

/**
 * @brief Puts text message on the frame, highlights the text with a white border to make it distinguishable from
 *        the background.
 * @param frame - frame to put the text on.
 * @param message - text of the message.
 * @param position - bottom-left corner of the text string in the image.
 * @param fontFace - font type.
 * @param fontScale - font scale factor that is multiplied by the font-specific base size.
 * @param color - text color.
 * @param thickness - thickness of the lines used to draw a text.
 */
inline void putHighlightedText(const cv::Mat& frame,
    const std::string& message,
    cv::Point position,
    int fontFace,
    double fontScale,
    cv::Scalar color,
    int thickness) {
    cv::putText(frame, message, position, fontFace, fontScale, cv::Scalar(255, 255, 255), thickness + 1);
    cv::putText(frame, message, position, fontFace, fontScale, color, thickness);
}
}  // namespace


class OutputTransform {
public:
    OutputTransform() : doResize(false), scaleFactor(1) {}

    OutputTransform(cv::Size inputSize, cv::Size outputResolution) :
        doResize(true), scaleFactor(1), inputSize(inputSize), outputResolution(outputResolution) {}

    cv::Size computeResolution() {
        float inputWidth = static_cast<float>(inputSize.width);
        float inputHeight = static_cast<float>(inputSize.height);
        scaleFactor = std::min(outputResolution.height / inputHeight, outputResolution.width / inputWidth);
        newResolution = cv::Size{ static_cast<int>(inputWidth * scaleFactor), static_cast<int>(inputHeight * scaleFactor) };
        return newResolution;
    }

    void resize(cv::Mat& image) {
        if (!doResize) { return; }
        cv::Size currSize = image.size();
        if (currSize != inputSize) {
            inputSize = currSize;
            computeResolution();
        }
        if (scaleFactor == 1) { return; }
        cv::resize(image, image, newResolution);
    }

    template<typename T>
    void scaleCoord(T& coord) {
        if (!doResize || scaleFactor == 1) { return; }
        coord.x = std::floor(coord.x * scaleFactor);
        coord.y = std::floor(coord.y * scaleFactor);
    }

    template<typename T>
    void scaleRect(T& rect) {
        if (!doResize || scaleFactor == 1) { return; }
        scaleCoord(rect);
        rect.width = std::floor(rect.width * scaleFactor);
        rect.height = std::floor(rect.height * scaleFactor);
    }

    bool doResize;

private:
    float scaleFactor;
    cv::Size inputSize;
    cv::Size outputResolution;
    cv::Size newResolution;
};


class InputTransform {
public:
    InputTransform() : reverseInputChannels(false), isTrivial(true) {}

    InputTransform(bool reverseInputChannels, const std::string& meanValues, const std::string& scaleValues) :
        reverseInputChannels(reverseInputChannels),
        isTrivial(!reverseInputChannels && meanValues.empty() && scaleValues.empty()),
        means(meanValues.empty() ? cv::Scalar(0.0, 0.0, 0.0) : string2Vec(meanValues)),
        stdScales(scaleValues.empty() ? cv::Scalar(1.0, 1.0, 1.0) : string2Vec(scaleValues)) {
    }

    cv::Scalar string2Vec(const std::string& string) {
        const auto& strValues = split(string, ' ');
        std::vector<float> values;
        try {
            for (auto& str : strValues)
                values.push_back(std::stof(str));
        }
        catch (const std::invalid_argument&) {
            throw std::runtime_error("Invalid parameter --mean_values or --scale_values is provided.");
        }
        if (values.size() != 3) {
            throw std::runtime_error("InputTransform expects 3 values per channel, but get \"" + string + "\".");
        }
        return cv::Scalar(values[0], values[1], values[2]);
    }

    void setPrecision(const InferenceEngine::InputInfo::Ptr& input) {
        const auto precision = isTrivial ? InferenceEngine::Precision::U8 : InferenceEngine::Precision::FP32;
        input->setPrecision(precision);
    }

    cv::Mat operator()(const cv::Mat& inputs) {
        if (isTrivial) { return inputs; }
        cv::Mat result;
        inputs.convertTo(result, CV_32F);
        if (reverseInputChannels) {
            cv::cvtColor(result, result, cv::COLOR_BGR2RGB);
        }
        return (result - means) / stdScales;
    }

private:
    bool reverseInputChannels;
    bool isTrivial;
    cv::Scalar means;
    cv::Scalar stdScales;
};<|MERGE_RESOLUTION|>--- conflicted
+++ resolved
@@ -15,19 +15,12 @@
 #include "utils/common.hpp"
 #include "utils/shared_blob_allocator.h"
 
-<<<<<<< HEAD
-namespace {
-/**
-* @brief Get cv::Mat value in the correct format.
-*/
-=======
 #include "openvino/openvino.hpp"
 
 
  /**
  * @brief Get cv::Mat value in the correct format.
  */
->>>>>>> 2165ee02
 template <typename T>
 const T getMatValue(const cv::Mat& mat, size_t h, size_t w, size_t c) {
     switch (mat.type()) {
@@ -141,11 +134,7 @@
  * @param mat - given cv::Mat object with an image data.
  * @return resulting Blob pointer.
  */
-<<<<<<< HEAD
-inline InferenceEngine::Blob::Ptr wrapMat2Blob(const cv::Mat &mat) {
-=======
 static UNUSED InferenceEngine::Blob::Ptr wrapMat2Blob(const cv::Mat& mat) {
->>>>>>> 2165ee02
     auto matType = mat.type() & CV_MAT_DEPTH_MASK;
     if (matType != CV_8U && matType != CV_32F) {
         throw std::runtime_error("Unsupported mat type for wrapping");
@@ -181,33 +170,18 @@
     return blob;
 }
 
-<<<<<<< HEAD
-inline ov::runtime::Tensor wrapMat2Tensor(const cv::Mat& mat) {
+static inline ov::runtime::Tensor wrapMat2Tensor(const cv::Mat& mat) {
     const size_t channels = mat.channels();
     const size_t height = mat.rows;
     const size_t width = mat.cols;
-=======
-static UNUSED ov::runtime::Tensor wrapMat2Tensor(const cv::Mat& mat) {
-    const size_t channels = mat.channels();
-    const size_t height = mat.size().height;
-    const size_t width = mat.size().width;
->>>>>>> 2165ee02
 
     const size_t strideH = mat.step.buf[0];
     const size_t strideW = mat.step.buf[1];
 
-<<<<<<< HEAD
-    if (strideW == channels && strideH == channels * width) {
-        throw std::runtime_error("Doesn't support conversion from not dense cv::Mat");
-    }
-
-    return {ov::element::u8, {1, height, width, channels}, mat.data};
-=======
     const bool is_dense = strideW == channels && strideH == channels * width;
     OPENVINO_ASSERT(is_dense, "Doesn't support conversion from not dense cv::Mat");
 
     return ov::runtime::Tensor(ov::element::u8, ov::Shape{ 1, height, width, channels }, mat.data);
->>>>>>> 2165ee02
 }
 
 /**
